--- conflicted
+++ resolved
@@ -31,11 +31,6 @@
 	"github.com/scionproto/scion/go/lib/ctrl/path_mgmt"
 	"github.com/scionproto/scion/go/lib/drkey"
 	"github.com/scionproto/scion/go/lib/serrors"
-<<<<<<< HEAD
-	colpath "github.com/scionproto/scion/go/lib/slayers/path/colibri"
-	"github.com/scionproto/scion/go/lib/slayers/path/scion"
-=======
->>>>>>> 5883c725
 	"github.com/scionproto/scion/go/lib/snet"
 	"github.com/scionproto/scion/go/lib/snet/path"
 	"github.com/scionproto/scion/go/lib/topology"
@@ -196,7 +191,7 @@
 
 	req := &sdpb.ColibriListRsvsRequest{
 		Base: &colpb.ListStitchablesRequest{
-			DstIa: uint64(dstIA.IAInt()),
+			DstIa: uint64(dstIA),
 		},
 	}
 	client := sdpb.NewDaemonServiceClient(c.conn)
@@ -225,8 +220,8 @@
 	pbReq := &sdpb.ColibriSetupRsvRequest{
 		Base: &colpb.SetupReservationRequest{
 			Id:          translate.PBufID(&req.Id),
-			SrcIa:       uint64(req.SrcIA.IAInt()),
-			DstIa:       uint64(req.DstIA.IAInt()),
+			SrcIa:       uint64(req.SrcIA),
+			DstIa:       uint64(req.DstIA),
 			DstHost:     req.DstHost,
 			Index:       uint32(req.Index),
 			RequestedBw: uint32(req.RequestedBW),
@@ -256,9 +251,8 @@
 		return nil, serrors.WrapStr("parsing next hop", err)
 	}
 	return &path.Path{
-		SPath: spath.Path{
-			Raw:  sdRes.Base.Success.Spath,
-			Type: colpath.PathType,
+		DataplanePath: path.Colibri{
+			Raw: sdRes.Base.Success.RawPath,
 		},
 		NextHop: nextHop,
 	}, nil
