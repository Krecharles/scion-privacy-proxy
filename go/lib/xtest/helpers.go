// Copyright 2018 ETH Zurich
// Copyright 2020 ETH Zurich, Anapaya Systems
//
// Licensed under the Apache License, Version 2.0 (the "License");
// you may not use this file except in compliance with the License.
// You may obtain a copy of the License at
//
//   http://www.apache.org/licenses/LICENSE-2.0
//
// Unless required by applicable law or agreed to in writing, software
// distributed under the License is distributed on an "AS IS" BASIS,
// WITHOUT WARRANTIES OR CONDITIONS OF ANY KIND, either express or implied.
// See the License for the specific language governing permissions and
// limitations under the License.

package xtest

import (
	"bytes"
	"encoding/hex"
	"encoding/json"
	"flag"
	"fmt"
	"io/ioutil"
	"net"
	"os"
	"os/exec"
	"path/filepath"
	"regexp"
	"strings"
	"testing"
	"time"

	"github.com/stretchr/testify/assert"
	"github.com/stretchr/testify/require"

	"github.com/scionproto/scion/go/lib/addr"
)

// Update registers the '-update' flag for the test.
//
// This flag should be checked by golden file tests to see whether the golden
// files should be updated or not. The golden files should be deterministic.
// Use UpdateNonDeterminsticGoldenFiles instead, if they are not deterministic.
//
// To update all golden files, run the following command:
//
//   go test ./... -update
//
// To update a specific package, run the following command:
//
//   go test ./path/to/package -update
//
// The flag should be registered as a package global variable:
//
//   var update = xtest.UpdateGoldenFiles()
func UpdateGoldenFiles() *bool {
	return flag.Bool("update", false, "set to regenerate the golden files")
}

// UpdateNonDeterminsticGoldenFiles registers the '-update-non-deterministic'
// flag for the test.
//
// This flag should be checked by golden file tests to see whether the
// non-deterministic golden files should be updated or not.
//
// To update all golden files, run the following command:
//
//   go test ./... -update-non-deterministic
//
// To update a specific package, run the following command:
//
//   go test ./path/to/package -update-non-deterministic
//
// The flag should be registered as a package global variable:
//
//   var updateNonDeterministic = xtest.UpdateNonDeterminsticGoldenFiles()
func UpdateNonDeterminsticGoldenFiles() *bool {
	return flag.Bool("update-non-deterministic", false,
		"set to regenerate the non-deterministic golden files",
	)
}

// TempFileName creates a temporary file in dir with the specified prefix, and
// then closes and deletes the file and returns its name. It is useful for
// testing packages that care about a unique path without being able to
// overwrite it (e.g., UNIX domain socket addresses or databases).
func TempFileName(dir, prefix string) (string, error) {
	file, err := ioutil.TempFile(dir, prefix)
	if err != nil {
		return "", err
	}

	name := file.Name()
	if err := file.Close(); err != nil {
		return "", err
	}

	if err := os.Remove(name); err != nil {
		return "", err
	}
	return name, nil
}

// MustTempFileName is a wrapper around TempFileName. The function panics if an
// error occurs. It is intended for tests where error handling is not
// necessary, and for chaining functions.
func MustTempFileName(dir, prefix string) string {
	name, err := TempFileName(dir, prefix)
	if err != nil {
		panic(err)
	}
	return name
}

// MustTempDir creates a new temporary directory under dir with the specified
// prefix. If the function encounters an error it panics. The second return
// value is a clean-up function that can be called to recursively delete the
// entire directory.
func MustTempDir(dir, prefix string) (string, func()) {
	name, err := ioutil.TempDir(dir, prefix)
	if err != nil {
		panic(err)
	}
	return name, func() {
		os.RemoveAll(name)
	}
}

// SanitizedName sanitizes the test name such that it can be used as a file name.
func SanitizedName(t testing.TB) string {
	return strings.NewReplacer(" ", "_", "/", "_", "\\", "_", ":", "_").Replace(t.Name())
}

func TempDir(t testing.TB) (string, func()) {
	name, err := ioutil.TempDir("", fmt.Sprintf("%s_*", SanitizedName(t)))
	require.NoError(t, err)
	return name, func() {
		os.RemoveAll(name)
	}
}

// CopyDir copies "from" to "to", using the unix cp command.
func CopyDir(t testing.TB, from, to string) {
	t.Helper()
	cmd := exec.Command("cp", "-rL", from, to)
	out, err := cmd.CombinedOutput()
	require.NoError(t, err, string(out))
}

// FailOnErr causes t to exit with a fatal error if err is non-nil.
func FailOnErr(t testing.TB, err error, desc ...string) {
	t.Helper()

	if err != nil {
		t.Fatal(strings.Join(desc, " "), err)
	}
}

// MustMarshalJSONToFile marshals v and writes the result to file
// testdata/baseName. If the file exists, it is truncated; if it doesn't exist,
// it is created. On errors, t.Fatal() is called.
func MustMarshalJSONToFile(t testing.TB, v interface{}, baseName string) {
	t.Helper()

	enc, err := json.MarshalIndent(v, "", "    ")
	if err != nil {
		t.Fatal(err)
	}

	buffer := bytes.NewBuffer(enc)
	if err := buffer.WriteByte('\n'); err != nil {
		t.Fatal(err)
	}

	MustWriteToFile(t, buffer.Bytes(), baseName)
}

// MustWriteToFile writes b to file testdata/baseName. If the file exists, it
// is truncated; if it doesn't exist, it is created. On errors, t.Fatal() is
// called.
func MustWriteToFile(t testing.TB, b []byte, baseName string) {
	t.Helper()

	if err := ioutil.WriteFile(ExpandPath(baseName), b, 0644); err != nil {
		t.Fatal(err)
	}
}

// MustReadFromFile reads testdata/baseName and returns the raw content. On
// errors, t.Fatal() is called.
func MustReadFromFile(t testing.TB, baseName string) []byte {
	t.Helper()

	name := filepath.Join("testdata", baseName)
	b, err := ioutil.ReadFile(name)
	if err != nil {
		t.Fatal(err)
	}
	return b
}

// ExpandPath returns testdata/file.
func ExpandPath(file string) string {
	return filepath.Join("testdata", file)
}

// MustParseIA parses s and returns the corresponding addr.IA object. It
// panics if s is not a valid ISD-AS representation.
func MustParseIA(s string) addr.IA {
	ia, err := addr.IAFromString(s)
	if err != nil {
		panic(err)
	}
	return ia
}

// MustParseAS parses s and returns the corresponding addr.AS object. It panics
// if s is not valid AS representation.
func MustParseAS(s string) addr.AS {
	ia, err := addr.ASFromString(s)
	if err != nil {
		panic(err)
	}
	return ia
}

// MustParseASes parses a list of comma separated AS strings. It panics in case
// parsing fails.
func MustParseASes(list string) []addr.AS {
	l := strings.Split(list, ",")
	var ases []addr.AS
	for _, raw := range l {
		ases = append(ases, MustParseAS(raw))
	}
	return ases
}

// MustParseHexString parses s and returns the corresponding byte slice.
// It panics if the decoding fails.
func MustParseHexString(s string) []byte {
	// remove whitespace
	reg, err := regexp.Compile(`\s+`)
	if err != nil {
		panic(err)
	}
	s = reg.ReplaceAllString(s, "")

	decoded, err := hex.DecodeString(s)
	if err != nil {
		panic(err)
	}
	return decoded
}

// MustParseCIDR parses s and returns the corresponding net.IPNet object. It
// fails the test if s is not a valid CIDR string.
func MustParseCIDR(t *testing.T, s string) *net.IPNet {
	t.Helper()

	_, network, err := net.ParseCIDR(s)
	require.NoError(t, err)
	return network
}

// MustParseCIDRs parses the CIDR entries and returns a list containing the
// parsed net.IPNet objects.
func MustParseCIDRs(t *testing.T, entries ...string) []*net.IPNet {
	t.Helper()

	result := make([]*net.IPNet, 0, len(entries))
	for _, e := range entries {
		result = append(result, MustParseCIDR(t, e))
	}
	return result
}

<<<<<<< HEAD
// MustParseIP parses s and returns the corresponding, non-nil, IP address.
func MustParseIP(t *testing.T, s string) net.IP {
	a := net.ParseIP(s)
	require.NotNil(t, a)
	if ipv4 := a.To4(); ipv4 != nil {
		a = ipv4
	}
	return a
=======
// MustParseIP parses an IP address and returns the parsed net.IP object.
func MustParseIP(t *testing.T, addr string) net.IP {
	t.Helper()

	ip := net.ParseIP(addr)
	require.NotNil(t, ip)
	return ip
>>>>>>> 1ba314e6
}

// MustParseUDPAddr parses s and returns the corresponding net.UDPAddr object.
// It fails the test if s is not a valid UDP address string.
func MustParseUDPAddr(t *testing.T, s string) *net.UDPAddr {
	t.Helper()

	a, err := net.ResolveUDPAddr("udp", s)
	require.NoError(t, err)
	if ipv4 := a.IP.To4(); ipv4 != nil {
		a.IP = ipv4
	}
	return a
}

// AssertReadReturnsBetween will call t.Fatalf if the first read from the
// channel doesn't happen between x and y.
func AssertReadReturnsBetween(t testing.TB, ch <-chan struct{}, x, y time.Duration) {
	AssertReadDoesNotReturnBefore(t, ch, x)
	// Above aborts the test if it returns before x time passed, so if we get
	// here x time has passed.
	AssertReadReturnsBefore(t, ch, y-x)
}

// AssertReadReturnsBefore will call t.Fatalf if the first read from the
// channel doesn't happen before timeout.
func AssertReadReturnsBefore(t testing.TB, ch <-chan struct{}, timeout time.Duration) {
	t.Helper()
	select {
	case <-ch:
	case <-time.After(timeout):
		t.Fatalf("goroutine took too long to finish")
	}
}

// AssertReadDoesNotReturnBefore will call t.Fatalf if the first read from the
// channel happens before timeout.
func AssertReadDoesNotReturnBefore(t testing.TB, ch <-chan struct{}, timeout time.Duration) {
	select {
	case <-ch:
		t.Fatalf("goroutine finished too quickly")
	case <-time.After(timeout):
	}
}

// AssertError checks that err is not nil if expectError is true and that is it nil otherwise
func AssertError(t *testing.T, err error, expectError bool) {
	if expectError {
		assert.Error(t, err)
	} else {
		assert.NoError(t, err)
	}
}<|MERGE_RESOLUTION|>--- conflicted
+++ resolved
@@ -275,16 +275,6 @@
 	return result
 }
 
-<<<<<<< HEAD
-// MustParseIP parses s and returns the corresponding, non-nil, IP address.
-func MustParseIP(t *testing.T, s string) net.IP {
-	a := net.ParseIP(s)
-	require.NotNil(t, a)
-	if ipv4 := a.To4(); ipv4 != nil {
-		a = ipv4
-	}
-	return a
-=======
 // MustParseIP parses an IP address and returns the parsed net.IP object.
 func MustParseIP(t *testing.T, addr string) net.IP {
 	t.Helper()
@@ -292,7 +282,6 @@
 	ip := net.ParseIP(addr)
 	require.NotNil(t, ip)
 	return ip
->>>>>>> 1ba314e6
 }
 
 // MustParseUDPAddr parses s and returns the corresponding net.UDPAddr object.
